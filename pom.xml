<?xml version="1.0" encoding="UTF-8"?>
<project xmlns="http://maven.apache.org/POM/4.0.0" xmlns:xsi="http://www.w3.org/2001/XMLSchema-instance" xsi:schemaLocation="http://maven.apache.org/POM/4.0.0 http://maven.apache.org/xsd/maven-4.0.0.xsd">
    <modelVersion>4.0.0</modelVersion>

    <parent>
        <groupId>io.airlift</groupId>
        <artifactId>airbase</artifactId>
        <version>64</version>
    </parent>

    <groupId>com.facebook.presto</groupId>
    <artifactId>presto-root</artifactId>
    <version>0.182</version>
    <packaging>pom</packaging>

    <name>presto-root</name>
    <description>Presto</description>
    <url>https://github.com/facebook/presto</url>

    <inceptionYear>2012</inceptionYear>

    <licenses>
        <license>
            <name>Apache License 2.0</name>
            <url>http://www.apache.org/licenses/LICENSE-2.0</url>
            <distribution>repo</distribution>
        </license>
    </licenses>

    <scm>
        <connection>scm:git:git://github.com/facebook/presto.git</connection>
        <url>https://github.com/facebook/presto</url>
        <tag>0.182</tag>
    </scm>

    <properties>
        <air.main.basedir>${project.basedir}</air.main.basedir>

        <air.check.skip-findbugs>true</air.check.skip-findbugs>
        <air.check.skip-pmd>true</air.check.skip-pmd>
        <air.check.skip-jacoco>true</air.check.skip-jacoco>

        <air.check.skip-checkstyle>${air.check.skip-basic}</air.check.skip-checkstyle>
        <air.check.fail-checkstyle>${air.check.fail-basic}</air.check.fail-checkstyle>

        <air.java.version>1.8.0-60</air.java.version>
        <air.maven.version>3.3.9</air.maven.version>

        <dep.antlr.version>4.6</dep.antlr.version>
        <dep.airlift.version>0.148</dep.airlift.version>
        <dep.packaging.version>${dep.airlift.version}</dep.packaging.version>
        <dep.slice.version>0.29</dep.slice.version>
        <dep.aws-sdk.version>1.11.30</dep.aws-sdk.version>
        <dep.okhttp.version>3.8.1</dep.okhttp.version>
        <dep.tempto.version>1.31</dep.tempto.version>
        <dep.testng.version>6.10</dep.testng.version>
<<<<<<< HEAD
        <dep.nifty.version>0.15.1</dep.nifty.version>
        <dep.swift.version>0.15.2</dep.swift.version>
=======
        <dep.protobuf.version>2.6.1</dep.protobuf.version>
        <dep.avro.version>1.8.1</dep.avro.version>

        <cli.skip-execute>true</cli.skip-execute>
        <cli.main-class>None</cli.main-class>
>>>>>>> f595735c

        <!-- use a fractional hour timezone offset for tests -->
        <air.test.timezone>Asia/Katmandu</air.test.timezone>
        <air.test.parallel>methods</air.test.parallel>
        <air.test.thread-count>2</air.test.thread-count>
        <air.test.jvmsize>2g</air.test.jvmsize>

        <air.javadoc.lint>-missing</air.javadoc.lint>
    </properties>

    <modules>
        <module>presto-atop</module>
        <module>presto-spi</module>
        <module>presto-array</module>
        <module>presto-jmx</module>
        <module>presto-record-decoder</module>
        <module>presto-kafka</module>
        <module>presto-redis</module>
        <module>presto-accumulo</module>
        <module>presto-cassandra</module>
        <module>presto-blackhole</module>
        <module>presto-memory</module>
        <module>presto-orc</module>
        <module>presto-rcfile</module>
        <module>presto-hive</module>
        <module>presto-hive-hadoop2</module>
        <module>presto-teradata-functions</module>
        <module>presto-example-http</module>
        <module>presto-local-file</module>
        <module>presto-tpch</module>
        <module>presto-tpcds</module>
        <module>presto-raptor</module>
        <module>presto-base-jdbc</module>
        <module>presto-mysql</module>
        <module>presto-postgresql</module>
        <module>presto-sqlserver</module>
        <module>presto-mongodb</module>
        <module>presto-bytecode</module>
        <module>presto-client</module>
        <module>presto-parser</module>
        <module>presto-main</module>
        <module>presto-ml</module>
        <module>presto-benchmark</module>
        <module>presto-tests</module>
        <module>presto-product-tests</module>
        <module>presto-jdbc</module>
        <module>presto-cli</module>
        <module>presto-benchmark-driver</module>
        <module>presto-server</module>
        <module>presto-server-rpm</module>
        <module>presto-docs</module>
        <module>presto-verifier</module>
        <module>presto-testing-server-launcher</module>
        <module>presto-plugin-toolkit</module>
        <module>presto-resource-group-managers</module>
        <module>presto-benchto-benchmarks</module>
        <module>presto-thrift-connector-api</module>
        <module>presto-thrift-testing-server</module>
        <module>presto-thrift-connector</module>
    </modules>

    <dependencyManagement>
        <dependencies>
            <dependency>
                <groupId>com.facebook.presto</groupId>
                <artifactId>presto-spi</artifactId>
                <version>${project.version}</version>
            </dependency>

            <dependency>
                <groupId>com.facebook.presto</groupId>
                <artifactId>presto-spi</artifactId>
                <version>${project.version}</version>
                <type>test-jar</type>
            </dependency>

            <dependency>
                <groupId>com.facebook.presto</groupId>
                <artifactId>presto-resource-group-managers</artifactId>
                <version>${project.version}</version>
            </dependency>

            <dependency>
                <groupId>com.facebook.presto</groupId>
                <artifactId>presto-resource-group-managers</artifactId>
                <version>${project.version}</version>
                <type>test-jar</type>
            </dependency>

            <dependency>
                <groupId>com.facebook.presto</groupId>
                <artifactId>presto-array</artifactId>
                <version>${project.version}</version>
            </dependency>

            <dependency>
                <groupId>com.facebook.presto</groupId>
                <artifactId>presto-plugin-toolkit</artifactId>
                <version>${project.version}</version>
            </dependency>

            <dependency>
                <groupId>com.facebook.presto</groupId>
                <artifactId>presto-record-decoder</artifactId>
                <version>${project.version}</version>
            </dependency>

            <dependency>
                <groupId>com.facebook.presto</groupId>
                <artifactId>presto-orc</artifactId>
                <version>${project.version}</version>
            </dependency>

            <dependency>
                <groupId>com.facebook.presto</groupId>
                <artifactId>presto-rcfile</artifactId>
                <version>${project.version}</version>
            </dependency>

            <dependency>
                <groupId>com.facebook.presto</groupId>
                <artifactId>presto-hive</artifactId>
                <version>${project.version}</version>
            </dependency>

            <dependency>
                <groupId>com.facebook.presto</groupId>
                <artifactId>presto-example-http</artifactId>
                <version>${project.version}</version>
                <type>zip</type>
            </dependency>

            <dependency>
                <groupId>com.facebook.presto</groupId>
                <artifactId>presto-local-file</artifactId>
                <version>${project.version}</version>
            </dependency>

            <dependency>
                <groupId>com.facebook.presto</groupId>
                <artifactId>presto-hive</artifactId>
                <version>${project.version}</version>
                <type>test-jar</type>
            </dependency>

            <dependency>
                <groupId>com.teradata</groupId>
                <artifactId>re2j-td</artifactId>
                <version>1.4</version>
            </dependency>

            <dependency>
                <groupId>com.facebook.presto</groupId>
                <artifactId>presto-tpch</artifactId>
                <version>${project.version}</version>
            </dependency>

            <dependency>
                <groupId>com.facebook.presto</groupId>
                <artifactId>presto-blackhole</artifactId>
                <version>${project.version}</version>
            </dependency>

            <dependency>
                <groupId>com.facebook.presto</groupId>
                <artifactId>presto-memory</artifactId>
                <version>${project.version}</version>
            </dependency>

            <dependency>
                <groupId>com.facebook.presto</groupId>
                <artifactId>presto-base-jdbc</artifactId>
                <version>${project.version}</version>
            </dependency>

            <dependency>
                <groupId>com.facebook.presto</groupId>
                <artifactId>presto-mysql</artifactId>
                <version>${project.version}</version>
            </dependency>

            <dependency>
                <groupId>com.facebook.presto</groupId>
                <artifactId>presto-raptor</artifactId>
                <version>${project.version}</version>
            </dependency>

            <dependency>
                <groupId>com.facebook.presto</groupId>
                <artifactId>presto-cli</artifactId>
                <version>${project.version}</version>
            </dependency>

            <dependency>
                <groupId>com.facebook.presto</groupId>
                <artifactId>presto-bytecode</artifactId>
                <version>${project.version}</version>
            </dependency>

            <dependency>
                <groupId>com.facebook.presto</groupId>
                <artifactId>presto-client</artifactId>
                <version>${project.version}</version>
            </dependency>

            <dependency>
                <groupId>com.facebook.presto</groupId>
                <artifactId>presto-parser</artifactId>
                <version>${project.version}</version>
            </dependency>

            <dependency>
                <groupId>com.facebook.presto</groupId>
                <artifactId>presto-parser</artifactId>
                <version>${project.version}</version>
                <type>test-jar</type>
            </dependency>

            <dependency>
                <groupId>com.facebook.presto</groupId>
                <artifactId>presto-main</artifactId>
                <version>${project.version}</version>
            </dependency>

            <dependency>
                <groupId>com.facebook.presto</groupId>
                <artifactId>presto-main</artifactId>
                <version>${project.version}</version>
                <type>test-jar</type>
            </dependency>

            <dependency>
                <groupId>com.facebook.presto</groupId>
                <artifactId>presto-jdbc</artifactId>
                <version>${project.version}</version>
            </dependency>

            <dependency>
                <groupId>com.facebook.presto</groupId>
                <artifactId>presto-server</artifactId>
                <version>${project.version}</version>
            </dependency>

            <dependency>
                <groupId>com.facebook.presto</groupId>
                <artifactId>presto-server-rpm</artifactId>
                <version>${project.version}</version>
            </dependency>

            <dependency>
                <groupId>com.facebook.presto</groupId>
                <artifactId>presto-tests</artifactId>
                <version>${project.version}</version>
            </dependency>

            <dependency>
                <groupId>com.facebook.presto</groupId>
                <artifactId>presto-benchmark</artifactId>
                <version>${project.version}</version>
            </dependency>

            <dependency>
                <groupId>com.facebook.presto</groupId>
                <artifactId>presto-product-tests</artifactId>
                <version>${project.version}</version>
            </dependency>

            <dependency>
                <groupId>com.facebook.presto</groupId>
                <artifactId>presto-sqlserver</artifactId>
                <version>${project.version}</version>
            </dependency>

            <dependency>
                <groupId>com.facebook.presto.hadoop</groupId>
                <artifactId>hadoop-apache2</artifactId>
                <version>2.7.3-1</version>
            </dependency>

            <dependency>
                <groupId>com.facebook.presto.hive</groupId>
                <artifactId>hive-apache</artifactId>
                <version>1.2.0-2</version>
            </dependency>

            <dependency>
                <groupId>com.facebook.presto.orc</groupId>
                <artifactId>orc-protobuf</artifactId>
                <version>4</version>
            </dependency>

            <dependency>
                <groupId>com.facebook.presto</groupId>
                <artifactId>presto-thrift-connector-api</artifactId>
                <version>${project.version}</version>
            </dependency>

            <dependency>
                <groupId>com.facebook.presto</groupId>
                <artifactId>presto-thrift-connector-api</artifactId>
                <version>${project.version}</version>
                <type>test-jar</type>
            </dependency>

            <dependency>
                <groupId>com.facebook.presto</groupId>
                <artifactId>presto-thrift-testing-server</artifactId>
                <version>${project.version}</version>
            </dependency>

            <dependency>
                <groupId>com.facebook.presto</groupId>
                <artifactId>presto-thrift-connector</artifactId>
                <version>${project.version}</version>
                <type>zip</type>
            </dependency>

            <dependency>
                <groupId>com.facebook.hive</groupId>
                <artifactId>hive-dwrf</artifactId>
                <version>0.8.2</version>
            </dependency>

            <dependency>
                <groupId>io.airlift</groupId>
                <artifactId>aircompressor</artifactId>
                <version>0.8</version>
            </dependency>

            <dependency>
                <groupId>io.airlift</groupId>
                <artifactId>log</artifactId>
                <version>${dep.airlift.version}</version>
            </dependency>

            <dependency>
                <groupId>io.airlift</groupId>
                <artifactId>log-manager</artifactId>
                <version>${dep.airlift.version}</version>
            </dependency>

            <dependency>
                <groupId>io.airlift</groupId>
                <artifactId>json</artifactId>
                <version>${dep.airlift.version}</version>
            </dependency>

            <dependency>
                <groupId>io.airlift</groupId>
                <artifactId>units</artifactId>
                <version>1.0</version>
            </dependency>

            <dependency>
                <groupId>io.airlift</groupId>
                <artifactId>concurrent</artifactId>
                <version>${dep.airlift.version}</version>
            </dependency>

            <dependency>
                <groupId>io.airlift</groupId>
                <artifactId>configuration</artifactId>
                <version>${dep.airlift.version}</version>
            </dependency>

            <dependency>
                <groupId>io.airlift</groupId>
                <artifactId>discovery</artifactId>
                <version>${dep.airlift.version}</version>
            </dependency>

            <dependency>
                <groupId>io.airlift</groupId>
                <artifactId>testing</artifactId>
                <version>${dep.airlift.version}</version>
            </dependency>

            <dependency>
                <groupId>io.airlift</groupId>
                <artifactId>node</artifactId>
                <version>${dep.airlift.version}</version>
            </dependency>

            <dependency>
                <groupId>io.airlift</groupId>
                <artifactId>bootstrap</artifactId>
                <version>${dep.airlift.version}</version>
            </dependency>

            <dependency>
                <groupId>io.airlift</groupId>
                <artifactId>event</artifactId>
                <version>${dep.airlift.version}</version>
            </dependency>

            <dependency>
                <groupId>io.airlift</groupId>
                <artifactId>http-server</artifactId>
                <version>${dep.airlift.version}</version>
            </dependency>

            <dependency>
                <groupId>io.airlift</groupId>
                <artifactId>jaxrs</artifactId>
                <version>${dep.airlift.version}</version>
            </dependency>

            <dependency>
                <groupId>io.airlift</groupId>
                <artifactId>jaxrs-testing</artifactId>
                <version>${dep.airlift.version}</version>
            </dependency>

            <dependency>
                <groupId>io.airlift</groupId>
                <artifactId>jmx</artifactId>
                <version>${dep.airlift.version}</version>
            </dependency>

            <dependency>
                <groupId>io.airlift</groupId>
                <artifactId>trace-token</artifactId>
                <version>${dep.airlift.version}</version>
            </dependency>

            <dependency>
                <groupId>io.airlift</groupId>
                <artifactId>dbpool</artifactId>
                <version>${dep.airlift.version}</version>
            </dependency>

            <dependency>
                <groupId>io.airlift</groupId>
                <artifactId>jmx-http</artifactId>
                <version>${dep.airlift.version}</version>
            </dependency>

            <dependency>
                <groupId>io.airlift</groupId>
                <artifactId>http-client</artifactId>
                <version>${dep.airlift.version}</version>
            </dependency>

            <dependency>
                <groupId>io.airlift</groupId>
                <artifactId>stats</artifactId>
                <version>${dep.airlift.version}</version>
            </dependency>

            <dependency>
                <groupId>io.airlift</groupId>
                <artifactId>joni</artifactId>
                <version>2.1.5.1</version>
            </dependency>

            <dependency>
                <groupId>io.airlift.tpch</groupId>
                <artifactId>tpch</artifactId>
                <version>0.9</version>
            </dependency>

            <dependency>
                <groupId>com.teradata.tpcds</groupId>
                <artifactId>tpcds</artifactId>
                <version>1.2</version>
            </dependency>

            <dependency>
                <groupId>org.ow2.asm</groupId>
                <artifactId>asm-all</artifactId>
                <version>5.2</version>
            </dependency>

            <dependency>
                <groupId>com.h2database</groupId>
                <artifactId>h2</artifactId>
                <version>1.4.189</version>
            </dependency>

            <dependency>
                <groupId>org.sonatype.aether</groupId>
                <artifactId>aether-api</artifactId>
                <version>1.13.1</version>
            </dependency>

            <dependency>
                <groupId>io.airlift.resolver</groupId>
                <artifactId>resolver</artifactId>
                <version>1.3</version>
            </dependency>

            <dependency>
                <groupId>io.airlift</groupId>
                <artifactId>airline</artifactId>
                <version>0.7</version>
            </dependency>

            <dependency>
                <groupId>org.iq80.snappy</groupId>
                <artifactId>snappy</artifactId>
                <version>0.3</version>
            </dependency>

            <dependency>
                <groupId>org.openjdk.jol</groupId>
                <artifactId>jol-core</artifactId>
                <version>0.2</version>
            </dependency>

            <dependency>
                <groupId>org.jetbrains</groupId>
                <artifactId>annotations</artifactId>
                <version>13.0</version>
            </dependency>

            <dependency>
                <groupId>it.unimi.dsi</groupId>
                <artifactId>fastutil</artifactId>
                <version>6.5.9</version>
            </dependency>

            <dependency>
                <groupId>com.facebook.thirdparty</groupId>
                <artifactId>libsvm</artifactId>
                <version>3.18.1</version>
            </dependency>

            <dependency>
                <groupId>mysql</groupId>
                <artifactId>mysql-connector-java</artifactId>
                <version>5.1.41</version>
            </dependency>

            <dependency>
                <groupId>org.postgresql</groupId>
                <artifactId>postgresql</artifactId>
                <version>42.0.0</version>
            </dependency>

            <dependency>
                <groupId>org.antlr</groupId>
                <artifactId>antlr4-runtime</artifactId>
                <version>${dep.antlr.version}</version>
            </dependency>

            <dependency>
                <groupId>com.microsoft.sqlserver</groupId>
                <artifactId>mssql-jdbc</artifactId>
                <version>6.1.0.jre8</version>
                <exclusions>
                    <exclusion>
                        <groupId>net.jcip</groupId>
                        <artifactId>jcip-annotations</artifactId>
                    </exclusion>
                    <exclusion>
                        <groupId>commons-logging</groupId>
                        <artifactId>commons-logging</artifactId>
                    </exclusion>
                    <exclusion>
                        <groupId>com.sun.jersey</groupId>
                        <artifactId>jersey-core</artifactId>
                    </exclusion>
                </exclusions>
            </dependency>

            <dependency>
                <groupId>jline</groupId>
                <artifactId>jline</artifactId>
                <version>2.13</version>
                <exclusions>
                    <exclusion>
                        <groupId>org.fusesource.jansi</groupId>
                        <artifactId>jansi</artifactId>
                    </exclusion>
                </exclusions>
            </dependency>

            <dependency>
                <groupId>org.jdbi</groupId>
                <artifactId>jdbi</artifactId>
                <version>2.78</version>
            </dependency>

            <dependency>
                <groupId>com.squareup.okhttp3</groupId>
                <artifactId>okhttp</artifactId>
                <version>${dep.okhttp.version}</version>
            </dependency>

            <dependency>
                <groupId>com.squareup.okhttp3</groupId>
                <artifactId>mockwebserver</artifactId>
                <version>${dep.okhttp.version}</version>
            </dependency>

            <dependency>
                <groupId>com.facebook.swift</groupId>
                <artifactId>swift-annotations</artifactId>
                <version>${dep.swift.version}</version>
            </dependency>

            <dependency>
                <groupId>com.facebook.swift</groupId>
                <artifactId>swift-codec</artifactId>
                <version>${dep.swift.version}</version>
            </dependency>

            <dependency>
                <groupId>com.facebook.swift</groupId>
                <artifactId>swift-service</artifactId>
                <version>${dep.swift.version}</version>
            </dependency>

            <dependency>
                <groupId>com.facebook.swift</groupId>
                <artifactId>swift-javadoc</artifactId>
                <version>${dep.swift.version}</version>
            </dependency>

            <dependency>
                <groupId>com.facebook.nifty</groupId>
                <artifactId>nifty-core</artifactId>
                <version>${dep.nifty.version}</version>
            </dependency>

            <dependency>
                <groupId>com.facebook.nifty</groupId>
                <artifactId>nifty-client</artifactId>
                <version>${dep.nifty.version}</version>
            </dependency>

            <dependency>
                <groupId>org.apache.thrift</groupId>
                <artifactId>libthrift</artifactId>
                <version>0.9.1</version>
                <exclusions>
                    <exclusion>
                        <groupId>org.apache.commons</groupId>
                        <artifactId>commons-lang3</artifactId>
                    </exclusion>
                    <exclusion>
                        <groupId>org.apache.httpcomponents</groupId>
                        <artifactId>httpcore</artifactId>
                    </exclusion>
                    <exclusion>
                        <groupId>org.apache.httpcomponents</groupId>
                        <artifactId>httpclient</artifactId>
                    </exclusion>
                </exclusions>
            </dependency>

            <dependency>
                <groupId>net.sf.opencsv</groupId>
                <artifactId>opencsv</artifactId>
                <version>2.3</version>
            </dependency>

            <dependency>
                <groupId>org.apache.commons</groupId>
                <artifactId>commons-math3</artifactId>
                <version>3.6.1</version>
            </dependency>

            <dependency>
                <groupId>commons-codec</groupId>
                <artifactId>commons-codec</artifactId>
                <version>1.10</version>
            </dependency>

            <dependency>
                <groupId>io.netty</groupId>
                <artifactId>netty</artifactId>
                <version>3.10.6.Final</version>
            </dependency>

            <dependency>
                <groupId>io.airlift.discovery</groupId>
                <artifactId>discovery-server</artifactId>
                <version>1.28</version>
            </dependency>

            <dependency>
                <groupId>com.amazonaws</groupId>
                <artifactId>aws-java-sdk-core</artifactId>
                <version>${dep.aws-sdk.version}</version>
                <exclusions>
                    <exclusion>
                        <groupId>commons-logging</groupId>
                        <artifactId>commons-logging</artifactId>
                    </exclusion>
                </exclusions>
            </dependency>

            <dependency>
                <groupId>com.amazonaws</groupId>
                <artifactId>aws-java-sdk-s3</artifactId>
                <version>${dep.aws-sdk.version}</version>
                <exclusions>
                    <exclusion>
                        <groupId>commons-logging</groupId>
                        <artifactId>commons-logging</artifactId>
                    </exclusion>
                </exclusions>
            </dependency>

            <dependency>
                <groupId>io.airlift</groupId>
                <artifactId>testing-mysql-server</artifactId>
                <version>5.5.9-1</version>
            </dependency>

            <dependency>
                <groupId>io.airlift</groupId>
                <artifactId>testing-postgresql-server</artifactId>
                <version>9.6.3-1</version>
            </dependency>

            <dependency>
                <groupId>org.apache.kafka</groupId>
                <artifactId>kafka_2.10</artifactId>
                <version>0.8.2.2</version>
                <exclusions>
                    <exclusion>
                        <groupId>log4j</groupId>
                        <artifactId>log4j</artifactId>
                    </exclusion>
                    <exclusion>
                        <groupId>org.slf4j</groupId>
                        <artifactId>slf4j-log4j12</artifactId>
                    </exclusion>
                </exclusions>
            </dependency>

            <dependency>
                <groupId>org.xerial.snappy</groupId>
                <artifactId>snappy-java</artifactId>
                <version>1.1.1.7</version>
            </dependency>

            <dependency>
                <groupId>org.apache.zookeeper</groupId>
                <artifactId>zookeeper</artifactId>
                <version>3.4.9</version>
                <exclusions>
                    <exclusion>
                        <artifactId>jline</artifactId>
                        <groupId>jline</groupId>
                    </exclusion>
                    <exclusion>
                        <artifactId>log4j</artifactId>
                        <groupId>log4j</groupId>
                    </exclusion>
                    <exclusion>
                        <groupId>org.slf4j</groupId>
                        <artifactId>slf4j-log4j12</artifactId>
                    </exclusion>
                </exclusions>
            </dependency>

            <dependency>
                <groupId>com.101tec</groupId>
                <artifactId>zkclient</artifactId>
                <version>0.8</version>
                <exclusions>
                    <exclusion>
                        <artifactId>log4j</artifactId>
                        <groupId>log4j</groupId>
                    </exclusion>
                    <exclusion>
                        <groupId>org.slf4j</groupId>
                        <artifactId>slf4j-log4j12</artifactId>
                    </exclusion>
                </exclusions>
            </dependency>

            <dependency>
                <groupId>org.jgrapht</groupId>
                <artifactId>jgrapht-core</artifactId>
                <version>0.9.0</version>
            </dependency>

            <dependency>
                <groupId>redis.clients</groupId>
                <artifactId>jedis</artifactId>
                <version>2.6.2</version>
            </dependency>

            <dependency>
                <groupId>com.orange.redis-embedded</groupId>
                <artifactId>embedded-redis</artifactId>
                <version>0.6</version>
            </dependency>

            <dependency>
                <groupId>org.assertj</groupId>
                <artifactId>assertj-core</artifactId>
                <version>3.0.0</version>
            </dependency>

            <dependency>
                <groupId>com.teradata.tempto</groupId>
                <artifactId>tempto-core</artifactId>
                <version>${dep.tempto.version}</version>
                <exclusions>
                    <exclusion>
                        <groupId>com.datastax.cassandra</groupId>
                        <artifactId>cassandra-driver-core</artifactId>
                    </exclusion>
                </exclusions>
            </dependency>

            <dependency>
                <groupId>com.teradata.tempto</groupId>
                <artifactId>tempto-ldap</artifactId>
                <version>${dep.tempto.version}</version>
            </dependency>

            <dependency>
                <groupId>com.teradata.tempto</groupId>
                <artifactId>tempto-runner</artifactId>
                <version>${dep.tempto.version}</version>
            </dependency>

            <dependency>
                <groupId>com.facebook.presto.hive</groupId>
                <artifactId>hive-apache-jdbc</artifactId>
                <version>0.13.1-3</version>
            </dependency>

            <dependency>
                <groupId>dnsjava</groupId>
                <artifactId>dnsjava</artifactId>
                <version>2.1.7</version>
            </dependency>

            <dependency>
                <groupId>org.anarres.lzo</groupId>
                <artifactId>lzo-hadoop</artifactId>
                <version>1.0.5</version>
                <exclusions>
                    <exclusion>
                        <groupId>org.apache.hadoop</groupId>
                        <artifactId>hadoop-core</artifactId>
                    </exclusion>
                    <exclusion>
                        <groupId>com.google.code.findbugs</groupId>
                        <artifactId>jsr305</artifactId>
                    </exclusion>
                    <exclusion>
                        <groupId>commons-logging</groupId>
                        <artifactId>commons-logging</artifactId>
                    </exclusion>
                </exclusions>
            </dependency>

            <dependency>
                <groupId>com.facebook.presto.cassandra</groupId>
                <artifactId>cassandra-server</artifactId>
                <version>2.1.16-1</version>
                <exclusions>
                    <exclusion>
                        <groupId>io.netty</groupId>
                        <artifactId>netty-all</artifactId>
                    </exclusion>
                </exclusions>
            </dependency>

            <dependency>
                <groupId>com.facebook.presto.cassandra</groupId>
                <artifactId>cassandra-driver</artifactId>
                <version>3.1.4-1</version>
            </dependency>

            <dependency>
                <groupId>com.google.protobuf</groupId>
                <artifactId>protobuf-java</artifactId>
                <version>${dep.protobuf.version}</version>
            </dependency>

            <dependency>
                <groupId>org.apache.avro</groupId>
                <artifactId>avro</artifactId>
                <version>${dep.avro.version}</version>
            </dependency>
        </dependencies>
    </dependencyManagement>

    <build>
        <pluginManagement>
            <plugins>
                <plugin>
                    <groupId>org.antlr</groupId>
                    <artifactId>antlr4-maven-plugin</artifactId>
                    <version>${dep.antlr.version}</version>
                    <executions>
                        <execution>
                            <goals>
                                <goal>antlr4</goal>
                            </goals>
                        </execution>
                    </executions>
                    <configuration>
                        <visitor>true</visitor>
                    </configuration>
                </plugin>

                <plugin>
                    <groupId>org.apache.maven.plugins</groupId>
                    <artifactId>maven-shade-plugin</artifactId>
                    <version>2.4.3</version>
                </plugin>

                <plugin>
                    <groupId>org.skife.maven</groupId>
                    <artifactId>really-executable-jar-maven-plugin</artifactId>
                    <version>1.0.5</version>
                </plugin>

                <plugin>
                    <groupId>org.codehaus.mojo</groupId>
                    <artifactId>exec-maven-plugin</artifactId>
                    <version>1.6.0</version>
                </plugin>

                <plugin>
                    <groupId>io.airlift.maven.plugins</groupId>
                    <artifactId>sphinx-maven-plugin</artifactId>
                    <version>2.0</version>
                </plugin>

                <plugin>
                    <groupId>org.gaul</groupId>
                    <artifactId>modernizer-maven-plugin</artifactId>
                    <configuration>
                        <violationsFiles>
                            <violationsFile>${air.main.basedir}/src/modernizer/violations.xml</violationsFile>
                        </violationsFiles>
                        <exclusionPatterns>
                            <exclusionPattern>org/joda/time/.*</exclusionPattern>
                        </exclusionPatterns>
                    </configuration>
                </plugin>

                <plugin>
                    <groupId>com.ning.maven.plugins</groupId>
                    <artifactId>maven-dependency-versions-check-plugin</artifactId>
                    <configuration>
                        <exceptions>
                            <exception>
                                <groupId>com.google.inject</groupId>
                                <artifactId>guice</artifactId>
                                <expectedVersion>4.0-beta5</expectedVersion>
                                <resolvedVersion>4.0</resolvedVersion>
                            </exception>
                            <exception>
                                <groupId>com.google.inject.extensions</groupId>
                                <artifactId>guice-multibindings</artifactId>
                                <expectedVersion>4.0-beta5</expectedVersion>
                                <resolvedVersion>4.0</resolvedVersion>
                            </exception>
                        </exceptions>
                    </configuration>
                </plugin>

                <!--This plugin's configuration is used to store Eclipse m2e settings only. It has no influence on the Maven build itself.-->
                <plugin>
                    <!--suppress MavenModelInspection -->
                    <groupId>org.eclipse.m2e</groupId>
                    <!--suppress MavenModelInspection -->
                    <artifactId>lifecycle-mapping</artifactId>
                    <!--suppress MavenModelInspection -->
                    <version>1.0.0</version>
                    <configuration>
                        <lifecycleMappingMetadata>
                            <pluginExecutions>
                                <pluginExecution>
                                    <pluginExecutionFilter>
                                        <groupId>org.apache.maven.plugins</groupId>
                                        <artifactId>maven-dependency-plugin</artifactId>
                                        <versionRange>[2.5.1,)</versionRange>
                                        <goals>
                                            <goal>copy</goal>
                                            <goal>analyze-dep-mgt</goal>
                                            <goal>analyze-duplicate</goal>
                                            <goal>analyze-only</goal>
                                        </goals>
                                    </pluginExecutionFilter>
                                    <action>
                                        <ignore />
                                    </action>
                                </pluginExecution>
                                <pluginExecution>
                                    <pluginExecutionFilter>
                                        <groupId>org.jacoco</groupId>
                                        <artifactId>jacoco-maven-plugin</artifactId>
                                        <versionRange>[0.6.2.201302030002,)</versionRange>
                                        <goals>
                                            <goal>prepare-agent</goal>
                                        </goals>
                                    </pluginExecutionFilter>
                                    <action>
                                        <ignore />
                                    </action>
                                </pluginExecution>
                                <pluginExecution>
                                    <pluginExecutionFilter>
                                        <groupId>com.mycila</groupId>
                                        <artifactId>license-maven-plugin</artifactId>
                                        <versionRange>[2.3,)</versionRange>
                                        <goals>
                                            <goal>check</goal>
                                        </goals>
                                    </pluginExecutionFilter>
                                    <action>
                                        <ignore />
                                    </action>
                                </pluginExecution>
                                <pluginExecution>
                                    <pluginExecutionFilter>
                                        <groupId>com.ning.maven.plugins</groupId>
                                        <artifactId>maven-duplicate-finder-plugin</artifactId>
                                        <versionRange>[1.0.4,)</versionRange>
                                        <goals>
                                            <goal>check</goal>
                                        </goals>
                                    </pluginExecutionFilter>
                                    <action>
                                        <ignore />
                                    </action>
                                </pluginExecution>
                                <pluginExecution>
                                    <pluginExecutionFilter>
                                        <groupId>org.apache.maven.plugins</groupId>
                                        <artifactId>maven-checkstyle-plugin</artifactId>
                                        <versionRange>[0,)</versionRange>
                                        <goals>
                                            <goal>check</goal>
                                        </goals>
                                    </pluginExecutionFilter>
                                    <action>
                                        <ignore />
                                    </action>
                                </pluginExecution>
                                <pluginExecution>
                                    <pluginExecutionFilter>
                                        <groupId>io.takari.maven.plugins</groupId>
                                        <artifactId>presto-maven-plugin</artifactId>
                                        <versionRange>[0,)</versionRange>
                                        <goals>
                                            <goal>generate-service-descriptor</goal>
                                        </goals>
                                    </pluginExecutionFilter>
                                    <action>
                                        <ignore />
                                    </action>
                                </pluginExecution>
                                <pluginExecution>
                                    <pluginExecutionFilter>
                                        <groupId>io.takari.maven.plugins</groupId>
                                        <artifactId>takari-lifecycle-plugin</artifactId>
                                        <versionRange>[0,)</versionRange>
                                        <goals>
                                            <goal>compile</goal>
                                            <goal>process-resources</goal>
                                            <goal>process-test-resources</goal>
                                            <goal>testCompile</goal>
                                        </goals>
                                    </pluginExecutionFilter>
                                    <action>
                                        <ignore />
                                    </action>
                                </pluginExecution>
                            </pluginExecutions>
                        </lifecycleMappingMetadata>
                    </configuration>
                </plugin>
            </plugins>
        </pluginManagement>

        <plugins>
            <plugin>
                <groupId>org.apache.maven.plugins</groupId>
                <artifactId>maven-checkstyle-plugin</artifactId>
                <version>2.17</version>
                <executions>
                    <execution>
                        <phase>validate</phase>
                        <goals>
                            <goal>check</goal>
                        </goals>
                        <configuration>
                            <skip>${air.check.skip-checkstyle}</skip>
                            <failOnViolation>${air.check.fail-checkstyle}</failOnViolation>
                            <consoleOutput>true</consoleOutput>
                            <includeTestSourceDirectory>true</includeTestSourceDirectory>
                            <configLocation>${air.main.basedir}/src/checkstyle/checks.xml</configLocation>
                            <sourceDirectories>
                                <directory>${project.build.sourceDirectory}</directory>
                            </sourceDirectories>
                            <testSourceDirectories>
                                <directory>${project.build.testSourceDirectory}</directory>
                            </testSourceDirectories>
                        </configuration>
                    </execution>
                </executions>
                <dependencies>
                    <dependency>
                        <groupId>com.puppycrawl.tools</groupId>
                        <artifactId>checkstyle</artifactId>
                        <version>7.3</version>
                    </dependency>
                </dependencies>
            </plugin>

            <plugin>
                <groupId>io.takari.maven.plugins</groupId>
                <artifactId>presto-maven-plugin</artifactId>
                <version>0.1.12</version>
                <extensions>true</extensions>
            </plugin>

            <plugin>
                <groupId>io.takari.maven.plugins</groupId>
                <artifactId>provisio-maven-plugin</artifactId>
                <version>0.1.40</version>
                <extensions>true</extensions>
            </plugin>

            <plugin>
                <groupId>org.apache.maven.plugins</groupId>
                <artifactId>maven-compiler-plugin</artifactId>
                <configuration combine.children="append">
                    <fork>false</fork>
                </configuration>
            </plugin>
        </plugins>
    </build>

    <profiles>
        <profile>
            <id>eclipse-compiler</id>
            <build>
                <plugins>
                    <plugin>
                        <groupId>org.apache.maven.plugins</groupId>
                        <artifactId>maven-compiler-plugin</artifactId>
                        <configuration>
                            <compilerId>eclipse</compilerId>
                        </configuration>
                        <dependencies>
                            <dependency>
                                <groupId>org.codehaus.plexus</groupId>
                                <artifactId>plexus-compiler-eclipse</artifactId>
                                <version>2.6</version>
                            </dependency>
                        </dependencies>
                    </plugin>
                </plugins>
            </build>
        </profile>
    </profiles>
</project><|MERGE_RESOLUTION|>--- conflicted
+++ resolved
@@ -54,16 +54,11 @@
         <dep.okhttp.version>3.8.1</dep.okhttp.version>
         <dep.tempto.version>1.31</dep.tempto.version>
         <dep.testng.version>6.10</dep.testng.version>
-<<<<<<< HEAD
         <dep.nifty.version>0.15.1</dep.nifty.version>
         <dep.swift.version>0.15.2</dep.swift.version>
-=======
+
         <dep.protobuf.version>2.6.1</dep.protobuf.version>
         <dep.avro.version>1.8.1</dep.avro.version>
-
-        <cli.skip-execute>true</cli.skip-execute>
-        <cli.main-class>None</cli.main-class>
->>>>>>> f595735c
 
         <!-- use a fractional hour timezone offset for tests -->
         <air.test.timezone>Asia/Katmandu</air.test.timezone>
